FROM --platform=linux/amd64 node:18-alpine AS frontend-builder
WORKDIR /frontend
COPY frontend/package*.json ./
RUN npm ci --only=production
COPY frontend/ .
RUN npm run build

FROM --platform=linux/amd64 python:3.11-slim
WORKDIR /app

RUN apt-get update
RUN apt-get install -y curl
RUN apt-get install -y build-essential
RUN apt-get install -y git
RUN rm -rf /var/lib/apt/lists/*

COPY requirements.txt .
RUN pip install --no-cache-dir -r requirements.txt
<<<<<<< HEAD
=======
RUN pip cache purge
>>>>>>> e22b41dd

RUN solc-select install 0.8.0 && solc-select use 0.8.0

COPY . .
COPY --from=frontend-builder /frontend/dist ./frontend/dist

RUN mkdir -p /app/reports /app/logs

ENV PYTHONPATH=/app
ENV PYTHONUNBUFFERED=1
ENV PORT=8000
ENV SOLC_VERSION=0.8.0

EXPOSE 8000

CMD ["python", "-m", "uvicorn", "api.simple_api:app", "--host", "0.0.0.0", "--port", "8000"]", "8000"]<|MERGE_RESOLUTION|>--- conflicted
+++ resolved
@@ -1,25 +1,21 @@
 FROM --platform=linux/amd64 node:18-alpine AS frontend-builder
 WORKDIR /frontend
 COPY frontend/package*.json ./
-RUN npm ci --only=production
+RUN npm install
 COPY frontend/ .
 RUN npm run build
 
-FROM --platform=linux/amd64 python:3.11-slim
+FROM --platform=linux/amd64 python:3.11
 WORKDIR /app
 
-RUN apt-get update
-RUN apt-get install -y curl
-RUN apt-get install -y build-essential
-RUN apt-get install -y git
-RUN rm -rf /var/lib/apt/lists/*
+RUN apt-get update && apt-get install -y \
+    curl \
+    build-essential \
+    git \
+    && rm -rf /var/lib/apt/lists/*
 
 COPY requirements.txt .
 RUN pip install --no-cache-dir -r requirements.txt
-<<<<<<< HEAD
-=======
-RUN pip cache purge
->>>>>>> e22b41dd
 
 RUN solc-select install 0.8.0 && solc-select use 0.8.0
 
@@ -33,6 +29,9 @@
 ENV PORT=8000
 ENV SOLC_VERSION=0.8.0
 
+HEALTHCHECK --interval=60s --timeout=30s --start-period=120s --retries=3 \
+    CMD curl -f http://localhost:$PORT/health || exit 1
+
 EXPOSE 8000
 
-CMD ["python", "-m", "uvicorn", "api.simple_api:app", "--host", "0.0.0.0", "--port", "8000"]", "8000"]+CMD ["python", "-m", "uvicorn", "api.simple_api:app", "--host", "0.0.0.0", "--port", "8000"]